--- conflicted
+++ resolved
@@ -1,6 +1,5 @@
 # Stock AI Agent SaaS
 
-<<<<<<< HEAD
 A comprehensive SaaS platform that leverages AI agents to assist with stock trading decisions by monitoring news feeds and analyzing stock data. The platform helps users set trading limits and provides stock summaries including PE ratios and market sentiment analysis.
 
 ![License](https://img.shields.io/badge/license-MIT-blue.svg)
@@ -92,85 +91,11 @@
 - Redis (v6 or higher)
 
 ### Installation
-=======
-> An intelligent SaaS platform that leverages AI agents to monitor stock market news and provide automated trading assistance with comprehensive stock analysis.
-
-[![License: Apache 2.0](https://img.shields.io/badge/License-Apache%202.0-blue.svg)](LICENSE)
-[![Tech Stack](https://img.shields.io/badge/Stack-Next.js%20%7C%20FastAPI%20%7C%20PostgreSQL-brightgreen)](#tech-stack)
-
-## 🚀 Overview
-
-Stock AI Agent SaaS is a comprehensive platform designed to help traders and investors make informed decisions through AI-powered market analysis. The system monitors multiple news sources, analyzes sentiment, and provides intelligent alerts and trading recommendations.
-
-### Key Features
-
-- 📊 **Smart Stock Alerts** - Set up keyword-based alerts for stocks of interest
-- 🤖 **AI-Powered News Analysis** - Multi-source RSS feed monitoring and analysis
-- 📈 **Market Sentiment Analysis** - Real-time sentiment tracking from news sources
-- 📋 **Comprehensive Stock Data** - PE ratios, technical indicators, and market summaries
-- 🔔 **Multi-Channel Notifications** - LINE Notify, Email alerts (planned)
-- ☁️ **Cloud-Ready** - Built for Azure Cloud deployment with Kubernetes support
-
-## 🏗️ Architecture
-
-This monorepo contains multiple interconnected services that work together to provide a seamless trading assistance experience:
-
-```
-stock-ai-agent-saas/
-├── frontend/           # Next.js React application
-├── backend/           # FastAPI Python services
-├── shared/            # Shared utilities and types
-├── docs/              # Documentation
-└── infra/             # Infrastructure as Code
-```
-
-## 🛠️ Tech Stack
-
-### Frontend
-- **Framework**: Next.js (React)
-- **Language**: TypeScript
-- **Styling**: Tailwind CSS (planned)
-- **State Management**: Zustand/Redux (planned)
-
-### Backend
-- **Framework**: FastAPI (Python)
-- **Database**: PostgreSQL
-- **Cache**: Redis
-- **API Documentation**: OpenAPI/Swagger
-
-### Infrastructure
-- **Containerization**: Docker & Docker Compose
-- **Orchestration**: Kubernetes (planned)
-- **Cloud Platform**: Azure Cloud (planned)
-- **CI/CD**: GitHub Actions (planned)
-
-### AI & Data Processing
-- **News Processing**: RSS feed parsers
-- **Sentiment Analysis**: NLP models
-- **Market Data**: Stock APIs integration
-- **Notification**: LINE Notify, Email services
-
-## 🚦 Getting Started
-
-### Prerequisites
-
-Before you begin, ensure you have the following installed:
-- Docker and Docker Compose
-- Node.js 18+ and npm/yarn
-- Python 3.9+ and pip
-- PostgreSQL (or use Docker)
-- Redis (or use Docker)
-
-### Quick Start
->>>>>>> 87fe00c2
-
 1. **Clone the repository**
    ```bash
    git clone https://github.com/jin-tech/stock-ai-agent-saas.git
    cd stock-ai-agent-saas
    ```
-
-<<<<<<< HEAD
 2. **Set up environment variables**
    ```bash
    cp .env.example .env
@@ -285,121 +210,9 @@
 ```bash
 # Apply Kubernetes manifests
 kubectl apply -f infrastructure/kubernetes/
-=======
-2. **Start all services with Docker Compose**
-   ```bash
-   docker compose up --build
-   ```
-
-3. **Access the application**
-   - Frontend: http://localhost:3000
-   - Backend API: http://localhost:8000
-   - API Documentation: http://localhost:8000/docs
-
-4. **Stop the services**
-   ```bash
-   docker compose down
-   ```
-
-## 📁 Project Structure
-
-```
-stock-ai-agent-saas/
-├── README.md                 # This file
-├── LICENSE                   # Apache 2.0 License
-├── .gitignore               # Git ignore rules
-├── docker-compose.yml       # Docker services configuration
-├── .env.example             # Environment variables template
-│
-├── frontend/                # Next.js frontend application
-│   ├── src/
-│   ├── public/
-│   ├── package.json
-│   └── README.md
-│
-├── backend/                 # FastAPI backend services
-│   ├── app/
-│   ├── requirements.txt
-│   ├── Dockerfile
-│   └── README.md
-│
-├── shared/                  # Shared code and utilities
-│   ├── types/              # TypeScript type definitions
-│   ├── utils/              # Common utilities
-│   └── constants/          # Shared constants
-│
-├── docs/                   # Project documentation
-│   ├── api/               # API documentation
-│   ├── deployment/        # Deployment guides
-│   └── development/       # Development guides
-│
-├── infra/                  # Infrastructure as Code
-│   ├── docker/            # Docker configurations
-│   ├── kubernetes/        # K8s manifests
-│   └── azure/             # Azure ARM templates
-│
-└── scripts/               # Utility scripts
-    ├── setup.sh          # Development setup
-    ├── deploy.sh         # Deployment script
-    └── test.sh           # Testing script
-```
-
-## 🔧 Development
-
-### Setting Up Development Environment
-
-1. **Install dependencies**
-   ```bash
-   # Install backend dependencies
-   cd backend && pip install -r requirements.txt
-
-   # Install frontend dependencies
-   cd ../frontend && npm install
-   ```
-
-2. **Set up database**
-   ```bash
-   # Using Docker
-   docker run -d --name postgres -e POSTGRES_PASSWORD=password -p 5432:5432 postgres:13
-
-   # Or use docker-compose
-   docker-compose up -d postgres
-   ```
-
-3. **Run tests**
-   ```bash
-   # Backend tests
-   cd backend && python -m pytest
-
-   # Frontend tests
-   cd frontend && npm test
-   ```
-
-### Available Scripts
-
-- `npm run dev` - Start development servers
-- `npm run build` - Build for production
-- `npm run test` - Run all tests
-- `npm run lint` - Lint code
-- `docker-compose up` - Start all services
-
-## 🚀 Deployment
-
-### Local Development
-```bash
-docker-compose up -d
-```
-
-### Production (Azure Cloud)
-```bash
-# Coming soon - Kubernetes deployment scripts
-kubectl apply -f infra/kubernetes/
->>>>>>> 87fe00c2
 ```
 
 ## 🤝 Contributing
-
-<<<<<<< HEAD
 We welcome contributions to the Stock AI Agent SaaS project! Please follow these guidelines:
 
 ### Development Process
@@ -451,63 +264,4 @@
 - Contact the development team
 - Check the documentation for common questions
 
----
-
-**Built with ❤️ by the Jin-Tech team**
-=======
-We welcome contributions! Please see our [Contributing Guide](docs/CONTRIBUTING.md) for details.
-
-1. Fork the repository
-2. Create your feature branch (`git checkout -b feature/AmazingFeature`)
-3. Commit your changes (`git commit -m 'Add some AmazingFeature'`)
-4. Push to the branch (`git push origin feature/AmazingFeature`)
-5. Open a Pull Request
-
-## 📄 License
-
-This project is licensed under the Apache License 2.0 - see the [LICENSE](LICENSE) file for details.
-
-## 🔮 Roadmap
-
-### Phase 1 - Core Platform (Current)
-- [x] Project setup and architecture
-- [ ] Basic frontend interface
-- [ ] FastAPI backend structure
-- [ ] Database schema design
-- [ ] Basic stock data integration
-
-### Phase 2 - AI Integration
-- [ ] News RSS feed processing
-- [ ] Sentiment analysis implementation
-- [ ] AI-powered stock recommendations
-- [ ] Alert system development
-
-### Phase 3 - Advanced Features
-- [ ] Real-time notifications (LINE Notify, Email)
-- [ ] Advanced analytics dashboard
-- [ ] Portfolio management
-- [ ] Mobile app support
-
-### Phase 4 - Production Ready
-- [ ] Azure Cloud deployment
-- [ ] Kubernetes orchestration
-- [ ] Performance optimization
-- [ ] Security hardening
-- [ ] Monitoring and logging
-
-## 📞 Support
-
-- 📧 Email: [Your Email]
-- 🐛 Issues: [GitHub Issues](https://github.com/jin-tech/stock-ai-agent-saas/issues)
-- 💬 Discussions: [GitHub Discussions](https://github.com/jin-tech/stock-ai-agent-saas/discussions)
-
-## 🙏 Acknowledgments
-
-- Thanks to all contributors who have helped shape this project
-- Inspired by modern SaaS architectures and AI-driven trading platforms
-- Built with love for the trading community
-
----
-
-**Note**: This project is under active development. Features and documentation are being continuously updated.
->>>>>>> 87fe00c2
+---